--- conflicted
+++ resolved
@@ -280,11 +280,8 @@
                 'load_images',
                 'fetch_type',
                 'use_gzip',
-<<<<<<< HEAD
                 'validate_cert',
-=======
                 'max_redirects'
->>>>>>> 81899855
         ):
             if key in kwargs:
                 fetch[key] = kwargs.pop(key)
